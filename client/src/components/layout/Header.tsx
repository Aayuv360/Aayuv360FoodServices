--- conflicted
+++ resolved
@@ -14,7 +14,6 @@
 } from "@/components/ui/dropdown-menu";
 import CartSidebar from "@/components/cart/CartSidebar";
 import { AuthModal } from "@/components/auth/AuthModal";
-import LocationSelector from "./LocationSelecto";
 
 const Header = () => {
   const [cartOpen, setCartOpen] = useState(false);
@@ -105,14 +104,10 @@
                         </Link>
                       </DropdownMenuItem>
                       <DropdownMenuItem asChild>
-<<<<<<< HEAD
-                        <Link href="/profile?tab=subscriptions" className="w-full">
-=======
                         <Link
                           href="/profile?tab=subscriptions"
                           className="w-full"
                         >
->>>>>>> c59a51a3
                           Subscriptions
                         </Link>
                       </DropdownMenuItem>
@@ -122,13 +117,10 @@
                         </Link>
                       </DropdownMenuItem>
                       <DropdownMenuSeparator />
-<<<<<<< HEAD
-                      <DropdownMenuItem onClick={logout}>Sign out</DropdownMenuItem>
-=======
+
                       <DropdownMenuItem onClick={logout}>
                         Sign out
                       </DropdownMenuItem>
->>>>>>> c59a51a3
                     </DropdownMenuContent>
                   </DropdownMenu>
                 ) : (
@@ -176,38 +168,25 @@
 
                 {user ? (
                   <>
-<<<<<<< HEAD
-                    <Link 
-                      href="/profile" 
-=======
                     <Link
                       href="/profile"
->>>>>>> c59a51a3
                       className="flex items-center gap-3 px-3 py-2 text-sm hover:bg-gray-50 rounded-md"
                       onClick={() => setMobileMenuOpen(false)}
                     >
                       <User className="w-5 h-5" />
                       <span>Your Profile</span>
                     </Link>
-<<<<<<< HEAD
-                    <Link 
-                      href="/profile?tab=subscriptions" 
-=======
+
                     <Link
                       href="/profile?tab=subscriptions"
->>>>>>> c59a51a3
                       className="flex items-center gap-3 px-3 py-2 text-sm hover:bg-gray-50 rounded-md"
                       onClick={() => setMobileMenuOpen(false)}
                     >
                       <span>Subscriptions</span>
                     </Link>
-<<<<<<< HEAD
-                    <Link 
-                      href="/profile?tab=orders" 
-=======
+
                     <Link
                       href="/profile?tab=orders"
->>>>>>> c59a51a3
                       className="flex items-center gap-3 px-3 py-2 text-sm hover:bg-gray-50 rounded-md"
                       onClick={() => setMobileMenuOpen(false)}
                     >
